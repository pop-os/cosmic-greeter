cancel = Annulla
keyboard-layout = Layout di tastiera
restart = Riavvia
restart-now = Riavviare adesso?
restart-timeout = Il sistema si riavvierà automaticamente tra {$seconds} secondi.
<<<<<<< HEAD
shutdown = Spegni
=======
session = Sessione
shutdown = Spegnere
>>>>>>> d3127d27
shutdown-now = Spegnere adesso?
shutdown-timeout = Il sistema si spegnerà automaticamente tra {$seconds} secondi.
suspend = Sospendi
user = Utente<|MERGE_RESOLUTION|>--- conflicted
+++ resolved
@@ -3,12 +3,8 @@
 restart = Riavvia
 restart-now = Riavviare adesso?
 restart-timeout = Il sistema si riavvierà automaticamente tra {$seconds} secondi.
-<<<<<<< HEAD
 shutdown = Spegni
-=======
 session = Sessione
-shutdown = Spegnere
->>>>>>> d3127d27
 shutdown-now = Spegnere adesso?
 shutdown-timeout = Il sistema si spegnerà automaticamente tra {$seconds} secondi.
 suspend = Sospendi
