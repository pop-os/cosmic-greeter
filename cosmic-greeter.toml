[terminal]
vt = "1"

[general]
service = "cosmic-greeter"

[default_session]
<<<<<<< HEAD
command = "cosmic-greeter-start"
user = "cosmic-greeter"
=======
command = "cosmic-comp systemd-cat -t cosmic-greeter cosmic-greeter"
user = "cosmic-greeter"

[initial_session]
command = "cosmic-greeter"
user = "cosmic-initial-setup"
>>>>>>> 45f1bbe7
<|MERGE_RESOLUTION|>--- conflicted
+++ resolved
@@ -5,14 +5,9 @@
 service = "cosmic-greeter"
 
 [default_session]
-<<<<<<< HEAD
 command = "cosmic-greeter-start"
-user = "cosmic-greeter"
-=======
-command = "cosmic-comp systemd-cat -t cosmic-greeter cosmic-greeter"
 user = "cosmic-greeter"
 
 [initial_session]
 command = "cosmic-greeter"
-user = "cosmic-initial-setup"
->>>>>>> 45f1bbe7
+user = "cosmic-initial-setup"